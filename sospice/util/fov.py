from dataclasses import dataclass
from platformdirs import user_data_path

import numpy as np
import matplotlib.pyplot as plt
import pandas as pd

from astropy.coordinates import SkyCoord
import astropy.units as u

import sunpy
from sunpy.map import Map
from sunpy.coordinates import frames
from sunpy.coordinates.sun import carrington_rotation_number
from sunpy.net import Fido, attrs
import sunpy_soar  # noqa: F401

from ..catalog import Catalog, FileMetadata



#set global figure fontsize parameters 
plt.rcParams['axes.labelsize'] = "xx-large"
plt.rcParams['axes.titlesize'] = "xx-large"
plt.rcParams['xtick.labelsize'] = "x-large"
plt.rcParams['ytick.labelsize'] = "x-large"


def _show_or_save(fig, ax, show, save):
    """
    Show figure or save it to a file
    """
    if save is not None:
        fig.savefig(save)
    if show:
        fig.show()
        fig = None
        ax = None
    return fig, ax


@dataclass
class FovBackground:
    """
    Map intended as background for plotting SPICE FOVs

    Parameters
    ----------
    map_type: str
        Type of background map
    cat: sospice.Catalog
        SPICE observations, used to background map parameters if needed
    time: datetime.datetime, astropy.time.Time, pandas.Timestamp...
        Reference time used to find background map
    observer: astropy.coordinates.SkyCoord
        Coordinates of the observer
    """

    map_type: str = "default"
    cat: Catalog = None
    time: pd.Timestamp = None
    observer: SkyCoord = None

    map_types = {
        "default": "plot_blank_helioprojective",
        # "blank": "plot_blank_helioprojective",
        # "blank_hp": "plot_blank_helioprojective",
        "blank_helioprojective": "plot_blank_helioprojective",
        "HMI_synoptic": "plot_HMI_synoptic",
        "EUI/FSI": "plot_EUI_FSI",
    }

    def __post_init__(self):
        self.check_arguments()

    def check_arguments(self):
        """
        Check class arguments and try guessing missing parameters:
        time from cat or observer, observer from cat and time.
        """
        if self.map_type not in self.map_types:
            raise NotImplementedError(
                f"Map type not implemented, choose one of {', '.join(self.map_types)}"
            )
        if self.time is None:
            if self.cat is not None and len(self.cat) > 0:
                self.time = self.cat.mid_time()
            elif self.observer is not None:
                self.time = pd.Timestamp(self.observer.obstime.to_datetime(), tz="UTC")
            else:
                raise RuntimeError(
                    "If time is not provided, either observer or cat should be provided"
                )
        elif type(self.time) is str:
            self.time = pd.Timestamp(self.time)
        if self.observer is None:
            time_delta = self.cat["DATE-BEG"] - self.time
            i_closest = abs(time_delta).argmin()
            closest = FileMetadata(self.cat.iloc[i_closest], skip_validation=True)
            self.observer = closest.get_observer()

    def plot_HMI_synoptic(self):
        """
        Plot SDO/HMI synoptic map, intended as a background for plotting SPICE FOVs

        Return
        ------
        matplotlib.figure.Figure
            Figure
        matplotlib.axes.Axes
            Axes (with relevant projection)
        """
        carrington_rotation = int(np.floor(carrington_rotation_number(self.time)))
        url = f"http://jsoc.stanford.edu/data/hmi/synoptic/hmi.Synoptic_Mr.{carrington_rotation}.fits"
        syn_map = Map(url)
        fig = plt.figure(figsize=(18, 8))
        ax = fig.add_subplot(projection=syn_map)
        syn_map.plot(
            axes=ax, title=f"SDO/HMI synoptic map for CR {carrington_rotation}"
        )
        return fig, ax

    def plot_EUI_FSI(self, delta_t=pd.Timedelta(hours=1)):
        """
        Plot Solar Orbiter/EUI/FSI map, intended as a background for plotting SPICE FOVs

        Parameters
        ----------
        delta_t: pandas.Timedelta
            Half-width of time interval in which to look to EUI data

        Return
        ------
        matplotlib.figure.Figure
            Figure
        matplotlib.axes.Axes
            Axes (with relevant projection)
        """
        results_fsi = Fido.search(
            attrs.Time(self.time - delta_t, self.time + delta_t),
            attrs.soar.Product("eui-fsi174-image"),
            attrs.Level(2),
        )
        n_found = len(results_fsi[0])
        str_n_found = f"for {self.time} ± {delta_t}"
        if n_found == 0:
            raise RuntimeError("No file found " + str_n_found)
            # TODO rather revert to blank map
        else:
            print(f"{n_found} files found for {str_n_found}")
        delay = pd.Series(results_fsi[0]["Start time"]).apply(pd.Timestamp) - self.time
        i_closest = abs(delay).argmin()
<<<<<<< HEAD
        with TemporaryDirectory(prefix="tmp-fsi-") as tmp_dir:
            fsi_file = Fido.fetch(
                results_fsi[0][i_closest], path=Path(tmp_dir) / "{file}"
            )
            fsi_filename = fsi_file[0]
            fig = plt.figure(figsize=(20, 10))
            fsi_map = Map(fsi_filename)
            ax = fig.add_subplot(projection=fsi_map)
            fsi_map.plot(axes=ax)
            #fig.set_figheight(5)
            #fig.set_figwidth(7)
=======
        path = user_data_path(appname="sospice", ensure_exists=True)
        fsi_file = Fido.fetch(results_fsi[0][i_closest], path=path / "{file}")
        fsi_filename = fsi_file[0]
        fig = plt.figure(figsize=(10, 10))
        fsi_map = Map(fsi_filename)
        ax = fig.add_subplot(projection=fsi_map)
        fsi_map.plot(axes=ax)
>>>>>>> 99139538
        return fig, ax

    def plot_blank_helioprojective(self):
        """
        Plot Solar Orbiter/EUI/FSI map, intended as a background for plotting SPICE FOVs

        Return
        ------
        matplotlib.figure.Figure
            Figure
        matplotlib.axes.Axes
            Axes (with relevant projection)
        """
        #raise NotImplementedError("Blank map background not implemented yet")
        data = np.full((10, 10), np.nan)
        
        obs_heligraphic_sth=self.observer
        obstime=self.observer.obstime
        #obs_helioprojective=obs_heligraphic_sth.transform_to(frames.Helioprojective)
             
        skycoord = SkyCoord(0*u.arcsec, 0*u.arcsec, obstime=obstime, observer=obs_heligraphic_sth, frame=frames.Helioprojective)
        header = sunpy.map.make_fitswcs_header(data, skycoord, scale=[1000, 1000]*u.arcsec/u.pixel)
        blank_map = sunpy.map.Map(data, header)
        
        #fig = plt.figure()
        fig = plt.figure(figsize=(20, 10))
        ax = fig.add_subplot(projection=blank_map)
        blank_map.plot(axes=ax)
        blank_map.draw_limb(axes=ax, color="k")
        blank_map.draw_grid(axes=ax, color="k")
        
        return fig, ax

    def plot_map(self, show=True, save=None, **kwargs):
        """
        Plot map, intended as a background for plotting SPICE FOVs

        Parameters
        ----------
        show: bool
            Show figure. Then returns None, None
        save: str
            File to save figure to
        kwargs: dict
            Additional parameters for the plotting functions

        Return
        ------
        matplotlib.figure.Figure
            Figure
        matplotlib.axes.Axes
            Axes (with relevant projection)
        """
        plot_function = getattr(self, self.map_types[self.map_type])
        fig, ax = plot_function(**kwargs)
        return _show_or_save(fig, ax, show, save)


def plot_fov_background(
    map_type=None, cat=None, time=None, observer=None, show=True, save=None, **kwargs
):
    """
    Plot map, intended as a background for plotting SPICE FOVs

    Parameters
    ----------
    map_type: str
        Type of background map
    cat: sospice.Catalog
        SPICE observations, used to determine background map parameters if needed
    time: datetime.datetime, astropy.time.Time, pandas.Timestamp...
        Reference time used to find background map
    observer: astropy.coordinates.SkyCoord
        Coordinates of the observer
    show: bool
        Show figure. Then returns None, None
    save: str
        File to save figure to
    kwargs: dict
        Additional parameters for the plotting functions

    Return
    ------
    matplotlib.figure.Figure
        Figure
    matplotlib.axes.Axes
        Axes (with relevant projection)
    """
    fov_background = FovBackground(
        map_type=map_type, cat=cat, time=time, observer=observer
    )
    fig, ax = fov_background.plot_map(show=False, **kwargs)
    return _show_or_save(fig, ax, show, save)


def plot_fovs_with_background(
    cat,
    map_type=None,
    time=None,
    observer=None,
    show=True,
    fig=None,
    ax=None,
    save=None,
    bg_kwargs=dict(),
    **kwargs,
):
    """
    Plot SPICE FOVs on a background map

    Parameters
    ----------
    cat: sospice.Catalog
        SPICE observations
    map_type: str
        Type of background map
    time: datetime.datetime, astropy.time.Time, pandas.Timestamp...
        Reference time used to find background map
    observer: astropy.coordinates.SkyCoord
        Coordinates of the observer
    fig: matplotlib.figure.Figure
        Figure on which to do the plot
    ax: matplotlib.axes.Axes
        Axis on which the FOVs should be plotted; this needs to have a relevant projection.
    show: bool
        Show figure. Then returns None, None
    save: str
        File to save figure to
    bg_kwargs: dict
        Keyword arguments for plot_fov_background()
    kwargs: dict
        Keyword arguments for Catalog.plot_fov()

    Return
    ------
    matplotlib.figure.Figure
        Figure
    matplotlib.axes.Axes
        Axes (with relevant projection)
    """
    if fig is None or ax is None:
        fig, ax = plot_fov_background(
            map_type=map_type,
            cat=cat,
            time=time,
            observer=observer,
            show=False,
            **bg_kwargs,
        )
    cat.plot_fov(ax, **kwargs)
    return _show_or_save(fig, ax, show, save)<|MERGE_RESOLUTION|>--- conflicted
+++ resolved
@@ -150,19 +150,6 @@
             print(f"{n_found} files found for {str_n_found}")
         delay = pd.Series(results_fsi[0]["Start time"]).apply(pd.Timestamp) - self.time
         i_closest = abs(delay).argmin()
-<<<<<<< HEAD
-        with TemporaryDirectory(prefix="tmp-fsi-") as tmp_dir:
-            fsi_file = Fido.fetch(
-                results_fsi[0][i_closest], path=Path(tmp_dir) / "{file}"
-            )
-            fsi_filename = fsi_file[0]
-            fig = plt.figure(figsize=(20, 10))
-            fsi_map = Map(fsi_filename)
-            ax = fig.add_subplot(projection=fsi_map)
-            fsi_map.plot(axes=ax)
-            #fig.set_figheight(5)
-            #fig.set_figwidth(7)
-=======
         path = user_data_path(appname="sospice", ensure_exists=True)
         fsi_file = Fido.fetch(results_fsi[0][i_closest], path=path / "{file}")
         fsi_filename = fsi_file[0]
@@ -170,7 +157,6 @@
         fsi_map = Map(fsi_filename)
         ax = fig.add_subplot(projection=fsi_map)
         fsi_map.plot(axes=ax)
->>>>>>> 99139538
         return fig, ax
 
     def plot_blank_helioprojective(self):
