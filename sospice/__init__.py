<<<<<<< HEAD
from ._version import __version__
from .catalog import Catalog, Release
=======
from ._version import __version__, __version_tuple__
from .catalog.catalog import Catalog
from .catalog.release import Release
from .calibrate.uncertainties import spice_error
>>>>>>> 09415f2d
<|MERGE_RESOLUTION|>--- conflicted
+++ resolved
@@ -1,9 +1,4 @@
-<<<<<<< HEAD
-from ._version import __version__
-from .catalog import Catalog, Release
-=======
 from ._version import __version__, __version_tuple__
 from .catalog.catalog import Catalog
 from .catalog.release import Release
-from .calibrate.uncertainties import spice_error
->>>>>>> 09415f2d
+from .calibrate.uncertainties import spice_error